# 🫁 End-to-End Lung Cancer Classification

A production-ready MLOps pipeline for Non-Small Cell Lung Cancer (NSCLC) classification using deep learning. This project implements a complete end-to-end workflow from data ingestion to model deployment with automated CI/CD, model versioning, and cloud-based inference.

![Python](https://img.shields.io/badge/python-v3.8+-blue.svg)
![PyTorch](https://img.shields.io/badge/PyTorch-v1.12+-orange.svg)
![License](https://img.shields.io/badge/license-MIT-green.svg)
![MLflow](https://img.shields.io/badge/MLflow-tracking-blue.svg)
![AWS](https://img.shields.io/badge/AWS-ECR%20%7C%20S3-orange.svg)

## 🎯 Project Overview

<<<<<<< HEAD
This project uses transfer learning with pre-trained CNN models (ResNet50 and VGG16) to classify chest CT scan images for lung cancer subtype classification. The system can distinguish between normal tissue and three major types of Non-Small Cell Lung Cancer (NSCLC): adenocarcinoma, large cell carcinoma, and squamous cell carcinoma. The implementation follows MLOps best practices with automated pipelines, experiment tracking, and containerized deployment.
=======
This project uses transfer learning with pre-trained CNN models (ResNet50 and VGG16) to classify chest CT scan images for lung cancer detection. The implementation follows MLOps best practices with automated pipelines, experiment tracking, and containerized deployment.
>>>>>>> b23f1433

**Live Demo:** [http://34.221.223.5:8080/](http://34.221.223.5:8080/)

## Key Features

- **🤖 Deep Learning Model**: Transfer learning with ResNet/VGG architectures
- **📊 MLflow Integration**: Experiment tracking and model versioning with MLFlow
- **🐳 Docker Containerization**: Scalable deployment with Docker
- **☁️ AWS Cloud Integration**: ECR for container registry, S3 for model storage
- **CI/CD Pipeline**: Automated building, testing, and deployment
- **DVC Pipeline**: Data versioning and reproducible ML pipelines
- **Web Interface**: Flask-based UI for real-time predictions
- **Comprehensive Logging**: Structured logging throughout the pipeline

## Technology Stack

| Component | Technology |
|-----------|------------|
| **ML Framework** | PyTorch, PyTorch Lightning |
| **Web Framework** | Flask |
| **Experiment Tracking** | MLflow |
| **Data Versioning** | DVC |
| **Containerization** | Docker |
| **Cloud Platform** | AWS (ECR, S3, EC2) |
| **CI/CD** | GitHub Actions |
| **Configuration** | YAML, Python dataclasses |

## 📁 Project Structure

```
├── .github/workflows/     # CI/CD pipelines
├── config/               # Configuration files
│   └── config.yaml      # Main configuration
├── src/cvClassifier/     # Main package
│   ├── components/       # Core ML components
│   ├── pipeline/         # Training & prediction pipelines
│   ├── utils/           # Utility functions
│   └── __init__.py      # Package initialization & logging
├── templates/           # Web UI templates
├── research/           # Jupyter notebooks for experimentation
├── artifacts/          # Generated artifacts (models, data)
├── model/             # Trained model storage
├── logs/              # Application logs
├── app.py             # Flask web application
├── main.py            # Training pipeline entry point
├── dvc.yaml           # DVC pipeline definition
├── params.yaml        # Model hyperparameters
├── Dockerfile         # Container configuration
└── requirements.txt   # Python dependencies
```

## Quick Start for locally deploying the project

### Prerequisites
- Python 3.8+
- Docker (for containerized deployment)
- AWS CLI (for cloud deployment)
- Git

### 1. Clone Repository

```bash
git clone https://github.com/riyosha/End-to-end-lung-cancer-classification.git
cd End-to-end-chest-cancer-classification
```

### 2. Setup Environment
```bash
# Create virtual environment
conda create -n chest-cancer python=3.8 -y
conda activate chest-cancer

# Install dependencies
pip install -r requirements.txt
```

### 3. Configure Environment Variables and Github Secrets

Create a `.env` file with your credentials:

```bash
# MLflow Tracking
MLFLOW_TRACKING_URI=your_mlflow_uri
MLFLOW_TRACKING_USERNAME=your_username
MLFLOW_TRACKING_PASSWORD=your_password
```

Set these github secrets with your AWS credentials:

```bash
# AWS Configuration
AWS_ACCESS_KEY_ID=your_access_key
AWS_SECRET_ACCESS_KEY=your_secret_key
AWS_REGION=us-west-2
AWS_ECR_LOGIN_URI=you_ECR_login
```

### 4. Run Training Pipeline

```bash
# Run the complete training pipeline
dvc repro
```

### 5. Launch Web Application

```bash
# Launch Flask app
python app.py
```
Visit `http://localhost:8080` to access the locally deployed web interface.

## AWS Cloud Deployment
The project includes automated Docker image building and pushing to AWS ECR via GitHub Actions.

### Prerequisites for AWS Deployment

- AWS CLI configured with appropriate permissions
- AWS account with ECR, EC2, and S3 access
- GitHub repository with secrets configured

### 1. Setup AWS Infrastructure

#### Create ECR Repository
```bash
# Create ECR repository for your Docker images
aws ecr create-repository --repository-name chest-cancer-classifier --region us-west-2

# Get login token and authenticate Docker to ECR
aws ecr get-login-password --region us-west-2 | docker login --username AWS --password-stdin <your-account-id>.dkr.ecr.us-west-2.amazonaws.com
```

#### Create S3 Bucket for Model Storage
```bash
# Create S3 bucket for storing trained models and artifacts
aws s3 mb s3://chest-cancer-models-bucket --region us-west-2
```
### 2. Setup EC2 Instance

Launch EC2 Instance, then configure it by running these commands

```bash
# SSH into your EC2 instance
ssh -i your-key.pem ubuntu@your-ec2-public-ip

# Update system
sudo apt update && sudo apt upgrade -y

# Install Docker
sudo apt install docker.io -y
sudo systemctl start docker
sudo systemctl enable docker
sudo usermod -aG docker ubuntu

# Install AWS CLI
curl "https://awscli.amazonaws.com/awscli-exe-linux-x86_64.zip" -o "awscliv2.zip"
unzip awscliv2.zip
sudo ./aws/install

# Configure GitHub Actions Runner
# Follow GitHub's instructions to add a self-hosted runner
```

In Security Group rules of your EC2 instance,
1. Allow HTTP traffic on port 8080
2. Allow SSH access on port 22

### 3. Setup GitHub Actions Runner
Follow GitHub's instructions to add a self-hosted runner to your EC2 instance.

### 4. Deploy with GitHub Actions
```bash
# Push your code to trigger automated deployment
git add .
git commit -m "Deploy to AWS"
git push origin main
```

The GitHub Actions workflow will automatically:
- Build the Docker image
- Push to ECR  
- Deploy to your EC2 instance

### 5. Access Your Deployed Application

Once deployed, your application will be accessible at:
```
http://your-ec2-public-ip:8080
```


### DVC Pipeline
```bash
# Reproduce the entire pipeline
dvc repro

# Check pipeline status
dvc status
```

### Experiment Tracking
- All experiments are tracked in MLflow
- Model metrics, parameters, and artifacts are logged
- Easy comparison between different runs

## Docker Deployment

### Local Docker Build
```bash
docker build -t chest-cancer-classifier .
docker run -p 8080:8080 chest-cancer-classifier
```


## Configuration

### Hyperparameters Search Space (`params.yaml`)
Change these as per your requirements while before training:
```yaml
LEARNING_RATE_RANGE: [0.001, 0.01]
BATCH_SIZE_OPTIONS: [16, 32, 64]  
EPOCHS_OPTIONS: [25, 100, 200] 
N_TRIALS: 10
TIMEOUT: 7200 
```

## License

This project is licensed under the MIT License - see the [LICENSE](LICENSE) file for details.

## Acknowledgments

- Dataset providers for chest CT images
- PyTorch and PyTorch Lightning communities
- MLflow for experiment tracking capabilities
- AWS for cloud infrastructure

---

**Note**: This project is for educational and research purposes. Always consult healthcare professionals for medical diagnosis.<|MERGE_RESOLUTION|>--- conflicted
+++ resolved
@@ -10,11 +10,7 @@
 
 ## 🎯 Project Overview
 
-<<<<<<< HEAD
 This project uses transfer learning with pre-trained CNN models (ResNet50 and VGG16) to classify chest CT scan images for lung cancer subtype classification. The system can distinguish between normal tissue and three major types of Non-Small Cell Lung Cancer (NSCLC): adenocarcinoma, large cell carcinoma, and squamous cell carcinoma. The implementation follows MLOps best practices with automated pipelines, experiment tracking, and containerized deployment.
-=======
-This project uses transfer learning with pre-trained CNN models (ResNet50 and VGG16) to classify chest CT scan images for lung cancer detection. The implementation follows MLOps best practices with automated pipelines, experiment tracking, and containerized deployment.
->>>>>>> b23f1433
 
 **Live Demo:** [http://34.221.223.5:8080/](http://34.221.223.5:8080/)
 
